# Getting Started

## Install netspy

### Latest Stable Release

To install the latest official release from PyPI:

```bash
pip install netts
```

### Development Version

<<<<<<< HEAD
To install the latest development version, install it from GitHub:
=======
If you would like the latest development version of netts install it from GitHub. This code may change at anytime.
>>>>>>> 02ba264a

```bash
pip install git+https://github.com/alan-turing-institute/netts
```

Be aware that this code may change or break at anytime.

## Install Additional Dependencies

Netts requires additional dependencies including [CoreNLP](https://stanfordnlp.github.io/CoreNLP/) and [OpenIE](https://github.com/dair-iitd/OpenIE-standalone). You can install them either directly from the netts CLI or in Python.

=== "CLI"

```bash
netts install
```

=== "Python"

```python
import netts
netts.install_dependencies()
```

Dependencies are large (>5Gb) and may take some time to download.

### Install to an Alternative Directory

<<<<<<< HEAD
By default, the dependencies will be installed to a `netspy` directory in your home directory. If you would like to install in a different location, set an environment variable called `NETSPY_DIR` either on the commandline:
=======
By default these will install to a `netts` directory in your home directory. If you would like to install in a different location set an environment variable called `NETTS_DIR`.
>>>>>>> 02ba264a

```bash
export NETTS_DIR={DIRECTORY}
```

<<<<<<< HEAD
or by creating a `.env` file in your working directory with these contents:
=======
or create a file in the netts root directory called `.env`
>>>>>>> 02ba264a

```bash
NETTS_DIR={DIRECTORY}
```

<<<<<<< HEAD
netspy will create `NETSPY_DIR` for you if it doesn't already exist.
=======
> netts will create the `NETTS_DIR` if it does not exist.
>>>>>>> 02ba264a

To verify which directory netts will use run:

=== "CLI"

```bash
netts home
```

=== "Python"

```python
import netts
settings = netts.get_settings()
print(settings.netts_dir)
```<|MERGE_RESOLUTION|>--- conflicted
+++ resolved
@@ -12,11 +12,7 @@
 
 ### Development Version
 
-<<<<<<< HEAD
-To install the latest development version, install it from GitHub:
-=======
 If you would like the latest development version of netts install it from GitHub. This code may change at anytime.
->>>>>>> 02ba264a
 
 ```bash
 pip install git+https://github.com/alan-turing-institute/netts
@@ -45,31 +41,19 @@
 
 ### Install to an Alternative Directory
 
-<<<<<<< HEAD
 By default, the dependencies will be installed to a `netspy` directory in your home directory. If you would like to install in a different location, set an environment variable called `NETSPY_DIR` either on the commandline:
-=======
-By default these will install to a `netts` directory in your home directory. If you would like to install in a different location set an environment variable called `NETTS_DIR`.
->>>>>>> 02ba264a
 
 ```bash
 export NETTS_DIR={DIRECTORY}
 ```
 
-<<<<<<< HEAD
 or by creating a `.env` file in your working directory with these contents:
-=======
-or create a file in the netts root directory called `.env`
->>>>>>> 02ba264a
 
 ```bash
 NETTS_DIR={DIRECTORY}
 ```
 
-<<<<<<< HEAD
 netspy will create `NETSPY_DIR` for you if it doesn't already exist.
-=======
-> netts will create the `NETTS_DIR` if it does not exist.
->>>>>>> 02ba264a
 
 To verify which directory netts will use run:
 
