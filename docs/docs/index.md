--- conflicted
+++ resolved
@@ -1,13 +1,9 @@
-<<<<<<< HEAD
 # Welcome to netts
-=======
-# Welcome to Netts
->>>>>>> 02ba264a
 
 Network of Transcript Semantics (netts) creates networks capturing the semantic content of speech.
 
 <!-- Alternative example graph placeholder image -->
-<img src="/img/ExampleGraph_alternative_text_pic_2.png" width=95% style="margin-left: auto; margin-right: auto; display: block;"> 
+<img src="/img/ExampleGraph_alternative_text_pic_2.png" width=95% style="margin-left: auto; margin-right: auto; display: block;">
 
 <p align="center">
     <em>Network of Transcript Semantics</em>
@@ -29,7 +25,6 @@
 
 ---
 
-<<<<<<< HEAD
 ## About
 
 Netts is package for analysing the content of natural speech.
@@ -83,7 +78,4 @@
 
 
 <!-- - [Caroline Nettekoven](https://www.neuroscience.cam.ac.uk/directory/profile.php?caronettekoven)
-- [Sarah Morgan](https://www.neuroscience.cam.ac.uk/directory/profile.php?caronettekoven) -->
-=======
-Netts is a package and CLI for constructing semantic speech networks from speech transcripts.
->>>>>>> 02ba264a
+- [Sarah Morgan](https://www.neuroscience.cam.ac.uk/directory/profile.php?caronettekoven) -->